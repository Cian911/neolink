<<<<<<< HEAD
use super::Error;
use crate::bc::model::*;
use crate::bc_protocol::connection::BcSubscription;
=======
use super::{Error, Result, RX_TIMEOUT};
use crate::bc::model::*;
use crate::bc_protocol::connection::BcSubscription;
use crate::gst::StreamFormat;
>>>>>>> 428a6f76
use log::trace;
use log::*;
use std::collections::VecDeque;
use std::convert::TryInto;

const INVALID_MEDIA_PACKETS: &[MediaDataKind] = &[MediaDataKind::Unknown];

// MAGIC_SIZE: Number of bytes needed to get magic header type, represets minimum bytes to pull from the
// stream
const MAGIC_SIZE: usize = 4;
// PAD_SIZE: Media packets use 8 byte padding
const PAD_SIZE: usize = 8;

<<<<<<< HEAD
type Result<T> = std::result::Result<T, Error>;

=======
>>>>>>> 428a6f76
#[derive(Debug, PartialEq, Eq, Hash, Copy, Clone)]
pub enum MediaDataKind {
    VideoDataIframe,
    VideoDataPframe,
    AudioDataAac,
    AudioDataAdpcm,
    InfoData,
    Unknown,
}

#[derive(Debug, PartialEq, Eq)]
pub struct MediaData {
    data: Vec<u8>,
}

impl MediaData {
    pub fn body(&self) -> &[u8] {
        let lower_limit = self.header_size();
        let upper_limit = self.data_size() + lower_limit;
        &self.data[lower_limit..upper_limit]
    }

    fn header_size_from_kind(kind: MediaDataKind) -> usize {
        match kind {
            MediaDataKind::VideoDataIframe => 32,
            MediaDataKind::VideoDataPframe => 24,
            MediaDataKind::AudioDataAac => 8,
            MediaDataKind::AudioDataAdpcm => 8,
            MediaDataKind::InfoData => 32,
            MediaDataKind::Unknown => 0,
        }
    }

    fn header_size_from_raw(data: &[u8]) -> usize {
        let kind = MediaData::kind_from_raw(data);
        MediaData::header_size_from_kind(kind)
    }

    pub fn header(&self) -> &[u8] {
        &self.data[0..self.header_size()]
    }

    pub fn header_dump(&self) {
        info!("{:?}-hex: {:02?}", self.kind(), self.header());
        let mut result = vec![];
        for four in self.header().chunks(4) {
            result.push(u32::from_le_bytes(four.try_into().unwrap()));
        }
        info!("{:?}-32: {:?}", self.kind(), result);
        let mut result = vec![];
        for two in self.header().chunks(2) {
            result.push(u16::from_le_bytes(two.try_into().unwrap()));
        }
        info!("{:?}-16: {:?}", self.kind(), result);
        let mut result = vec![];
        for one in self.header().chunks(1) {
            result.push(u8::from_le_bytes(one.try_into().unwrap()));
        }
        info!("{:?}-8: {:?}", self.kind(), result);
        let mut result = vec![];
        for four in self.header().chunks(4) {
            result.push(f32::from_le_bytes(four.try_into().unwrap()));
        }
        info!("{:?}-f32: {:?}", self.kind(), result);
        let mut result = vec![];
        for four in self.header().chunks(4) {
            result.push(String::from_utf8_lossy(four));
        }
        info!("{:?}-utf8: {:?}", self.kind(), result);
    }

    fn header_size(&self) -> usize {
        MediaData::header_size_from_raw(&self.data)
    }

    fn data_size_from_raw(data: &[u8]) -> usize {
        let kind = MediaData::kind_from_raw(data);
        match kind {
            MediaDataKind::VideoDataIframe => MediaData::bytes_to_size(&data[8..12]),
            MediaDataKind::VideoDataPframe => MediaData::bytes_to_size(&data[8..12]),
            MediaDataKind::AudioDataAac => MediaData::bytes_to_size(&data[4..6]),
            MediaDataKind::AudioDataAdpcm => MediaData::bytes_to_size(&data[4..6]),
            MediaDataKind::InfoData => 0, // The bytes in MediaData::bytes_to_size(&data[4..8]) seem to be the size of the header
            MediaDataKind::Unknown => data.len(),
        }
    }

    fn data_size(&self) -> usize {
        MediaData::data_size_from_raw(&self.data)
    }

    fn pad_size_from_raw(data: &[u8]) -> usize {
        let data_size = MediaData::data_size_from_raw(data);
        match data_size % PAD_SIZE {
            0 => 0,
            n => PAD_SIZE - n,
        }
    }

    fn bytes_to_size(bytes: &[u8]) -> usize {
        match bytes.len() {
            // 8 Won't fit into usize on a 32-bit machine
            4 => u32::from_le_bytes(bytes.try_into().expect("slice with incorrect length"))
                .try_into()
                .expect("u32 won't fit into usize"),
            2 => u16::from_le_bytes(bytes.try_into().expect("slice with incorrect length"))
                .try_into()
                .expect("u16 won't fit into usize"),
            1 => u8::from_le_bytes(bytes.try_into().expect("slice with incorrect length"))
                .try_into()
                .expect("u8 won't fit into usize"),
            _ => unreachable!(),
        }
    }

    fn kind_from_raw(data: &[u8]) -> MediaDataKind {
        // When calling this ensure you have enough data for header_size +2
        // Else full_header_check_from_kind will fail because we check the
        // First two bytes after the header for the audio stream
        // Since AAC and ADMPC streams start in a predicatble manner
        assert!(
            data.len() >= MAGIC_SIZE,
            "At least four bytes needed to get media packet type"
        );
        const MAGIC_VIDEO_INFO_V1: &[u8] = &[0x31, 0x30, 0x30, 0x31];
        const MAGIC_VIDEO_INFO_V2: &[u8] = &[0x31, 0x30, 0x30, 0x32];
        const MAGIC_AAC: &[u8] = &[0x30, 0x35, 0x77, 0x62];
        const MAGIC_ADPCM: &[u8] = &[0x30, 0x31, 0x77, 0x62];
        const MAGIC_IFRAME: &[u8] = &[0x30, 0x30, 0x64, 0x63];
        const MAGIC_PFRAME: &[u8] = &[0x30, 0x31, 0x64, 0x63];

        let magic = &data[..MAGIC_SIZE];
        match magic {
            MAGIC_VIDEO_INFO_V1 | MAGIC_VIDEO_INFO_V2 => MediaDataKind::InfoData,
            MAGIC_AAC => MediaDataKind::AudioDataAac,
            MAGIC_ADPCM => MediaDataKind::AudioDataAdpcm,
            MAGIC_IFRAME => MediaDataKind::VideoDataIframe,
            MAGIC_PFRAME => MediaDataKind::VideoDataPframe,
            _ => {
                //trace!("Unknown magic kind: {:x?}", &magic);
                MediaDataKind::Unknown
            }
        }
    }

    pub fn kind(&self) -> MediaDataKind {
        MediaData::kind_from_raw(&self.data)
    }

    pub fn media_format(&self) -> Option<StreamFormat> {
        let kind = self.kind();
        match kind {
            MediaDataKind::VideoDataIframe | MediaDataKind::VideoDataPframe => {
                let stream_type = &self.data[4..8];
                const H264_STR_UPPER: &[u8] = &[0x48, 0x32, 0x36, 0x34];
                const H264_STR_LOWER: &[u8] = &[0x68, 0x32, 0x36, 0x34];
                const H265_STR_UPPER: &[u8] = &[0x48, 0x32, 0x36, 0x35];
                const H265_STR_LOWER: &[u8] = &[0x68, 0x32, 0x36, 0x35];
                match stream_type {
                    H264_STR_UPPER | H264_STR_LOWER => Some(StreamFormat::H264), // Offically it should be "H264" not "h264" but covering all cases
                    H265_STR_UPPER | H265_STR_LOWER => Some(StreamFormat::H265),
                    _ => None,
                }
            }
            MediaDataKind::AudioDataAac => Some(StreamFormat::AAC),
            MediaDataKind::AudioDataAdpcm => Some(StreamFormat::ADPCM),
            _ => None,
        }
    }

    pub fn timestamp(&self) -> Option<u64> {
        let kind = self.kind();
        match kind {
            MediaDataKind::VideoDataIframe | MediaDataKind::VideoDataPframe => Some(
                Self::bytes_to_size(&self.data[16..20])
                    .try_into()
                    .expect("usize wont fit into u64"),
            ),
            _ => None,
        }
    }
}

pub struct MediaDataSubscriber<'a> {
    binary_buffer: VecDeque<u8>,
    bc_sub: &'a BcSubscription<'a>,
}

impl<'a> MediaDataSubscriber<'a> {
    pub fn from_bc_sub<'b>(bc_sub: &'b BcSubscription) -> MediaDataSubscriber<'b> {
        MediaDataSubscriber {
            binary_buffer: VecDeque::new(),
            bc_sub,
        }
    }

    fn fill_binary_buffer(&mut self) -> Result<()> {
        // Loop messages until we get binary add that data and return
        loop {
<<<<<<< HEAD
            let msg = self
                .bc_sub
                .rx
                .recv_timeout(rx_timeout)
                .map_err(|e| match e {
                    std::sync::mpsc::RecvTimeoutError::Timeout => Error::TimeoutTimeout,
                    std::sync::mpsc::RecvTimeoutError::Disconnected => Error::TimeoutDropped,
                })?;
=======
            let msg = self.bc_sub.rx.recv_timeout(RX_TIMEOUT)?;
>>>>>>> 428a6f76
            if let BcBody::ModernMsg(ModernMsg {
                payload: Some(BcPayloads::Binary(binary)),
                ..
            }) = msg.body
            {
                // Add the new binary to the buffer and return
                self.binary_buffer.extend(binary);
                break;
            }
        }
        Ok(())
    }

    fn advance_to_media_packet(&mut self) -> Result<()> {
        // In the event we get an unknown packet we advance by brute force
        // reading of bytes to the next valid magic
        while self.binary_buffer.len() < MAGIC_SIZE {
            self.fill_binary_buffer()?;
        }

        // Check the kind, if its invalid use pop a byte and try again
        let mut magic = MediaDataSubscriber::get_first_n_deque(&self.binary_buffer, MAGIC_SIZE);
        if INVALID_MEDIA_PACKETS.contains(&MediaData::kind_from_raw(&magic)) {
            warn!("Possibly truncated packet or unknown magic in stream");
            trace!("Unknown magic was: {:x?}", &magic);
        }
        while INVALID_MEDIA_PACKETS.contains(&MediaData::kind_from_raw(&magic)) {
            self.binary_buffer.pop_front();
            while self.binary_buffer.len() < MAGIC_SIZE {
                self.fill_binary_buffer()?;
            }
            magic = MediaDataSubscriber::get_first_n_deque(&self.binary_buffer, MAGIC_SIZE);
        }

        Ok(())
    }

    fn get_first_n_deque<T: std::clone::Clone>(deque: &VecDeque<T>, n: usize) -> Vec<T> {
        // NOTE: I want to use make_contiguous
        // This will make this func unneeded as we can use
        // make_contiguous then as_slices.0
        // We won't need the clone in this case either.
        // This is an experimental feature.
        // It is about to be moved to stable though
        // As can be seen from this PR
        // https://github.com/rust-lang/rust/pull/74559
        let slice0 = deque.as_slices().0;
        let slice1 = deque.as_slices().1;
        if slice0.len() >= n {
            slice0[0..n].to_vec()
        } else {
            let remain = n - slice0.len();
            slice0.iter().chain(&slice1[0..remain]).cloned().collect()
        }
    }

    pub fn next_media_packet(&mut self) -> std::result::Result<MediaData, Error> {
        // Find the first packet (does nothing if already at one)
        self.advance_to_media_packet()?;

        // Get the magic bytes (guaranteed by advance_to_media_packet)
        let magic = MediaDataSubscriber::get_first_n_deque(&self.binary_buffer, MAGIC_SIZE);

        // Get enough for the full header
        let header_size = MediaData::header_size_from_raw(&magic);
        while self.binary_buffer.len() < header_size {
            self.fill_binary_buffer()?;
        }

        // Get enough for the full data + 8 byte buffer
        let header = MediaDataSubscriber::get_first_n_deque(&self.binary_buffer, header_size);
        let data_size = MediaData::data_size_from_raw(&header);
        let pad_size = MediaData::pad_size_from_raw(&header);
        let full_size = header_size + data_size + pad_size;
        while self.binary_buffer.len() < full_size {
            self.fill_binary_buffer()?;
        }

        // Pop the full binary buffer
        let binary = self.binary_buffer.drain(..full_size);

        Ok(MediaData {
            data: binary.collect(),
        })
    }
}<|MERGE_RESOLUTION|>--- conflicted
+++ resolved
@@ -1,13 +1,7 @@
-<<<<<<< HEAD
-use super::Error;
-use crate::bc::model::*;
-use crate::bc_protocol::connection::BcSubscription;
-=======
 use super::{Error, Result, RX_TIMEOUT};
 use crate::bc::model::*;
 use crate::bc_protocol::connection::BcSubscription;
 use crate::gst::StreamFormat;
->>>>>>> 428a6f76
 use log::trace;
 use log::*;
 use std::collections::VecDeque;
@@ -21,11 +15,6 @@
 // PAD_SIZE: Media packets use 8 byte padding
 const PAD_SIZE: usize = 8;
 
-<<<<<<< HEAD
-type Result<T> = std::result::Result<T, Error>;
-
-=======
->>>>>>> 428a6f76
 #[derive(Debug, PartialEq, Eq, Hash, Copy, Clone)]
 pub enum MediaDataKind {
     VideoDataIframe,
@@ -225,18 +214,7 @@
     fn fill_binary_buffer(&mut self) -> Result<()> {
         // Loop messages until we get binary add that data and return
         loop {
-<<<<<<< HEAD
-            let msg = self
-                .bc_sub
-                .rx
-                .recv_timeout(rx_timeout)
-                .map_err(|e| match e {
-                    std::sync::mpsc::RecvTimeoutError::Timeout => Error::TimeoutTimeout,
-                    std::sync::mpsc::RecvTimeoutError::Disconnected => Error::TimeoutDropped,
-                })?;
-=======
             let msg = self.bc_sub.rx.recv_timeout(RX_TIMEOUT)?;
->>>>>>> 428a6f76
             if let BcBody::ModernMsg(ModernMsg {
                 payload: Some(BcPayloads::Binary(binary)),
                 ..
