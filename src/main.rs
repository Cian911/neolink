#[macro_use] extern crate validator_derive;
#[macro_use] extern crate lazy_static;

use env_logger::Env;
use err_derive::Error;
use log::*;
use neolink::bc_protocol::BcCamera;
use neolink::gst::{MaybeAppSrc, RtspServer, StreamFormat};
use neolink::Never;
use std::fs;
use std::io::Write;
use std::sync::Arc;
use std::time::Duration;
use structopt::StructOpt;
use validator::Validate;
use gio::TlsAuthenticationMode;

mod cmdline;
mod config;

use cmdline::Opt;
use config::{UserConfig, CameraConfig, Config};

#[derive(Debug, Error)]
pub enum Error {
    #[error(display = "Configuration parsing error")]
    ConfigError(#[error(source)] toml::de::Error),
    #[error(display = "Communication error")]
    ProtocolError(#[error(source)] neolink::Error),
    #[error(display = "I/O error")]
    IoError(#[error(source)] std::io::Error),
    #[error(display = "Validation error")]
    ValidationError(#[error(source)] validator::ValidationErrors),
}

fn main() -> Result<(), Error> {
    env_logger::from_env(Env::default().default_filter_or("info")).init();

    info!(
        "Neolink {} {}",
        env!("NEOLINK_VERSION"),
        env!("NEOLINK_PROFILE")
    );

    let opt = Opt::from_args();
    let config: Config = toml::from_str(&fs::read_to_string(opt.config)?)?;

    match config.validate() {
        Ok(_) => (),
        Err(e) => return Err(Error::ValidationError(e)),
    };

    let rtsp = &RtspServer::new();

<<<<<<< HEAD
    let tls_client_auth = match &config.tls_client_auth as &str {
        "request" => TlsAuthenticationMode::Requested,
        "require" => TlsAuthenticationMode::Required,
        "none" => TlsAuthenticationMode::None,
        _ => unreachable!(),
    };

    if let Some(cert_path) = &config.certificate {
        rtsp.set_tls(&cert_path, tls_client_auth).expect("Failed to set up TLS");
    }

    let name = &config.username;
    let pass = &config.password;
    let user_pass = match (name, pass)  {
        (Some(name), Some(pass)) => Some((&name as &str, &pass as &str)),
        _ => None,
    };
    rtsp.set_credentials(user_pass).expect("Failed to set up users.");
=======
    set_up_tls(&config, &rtsp);
>>>>>>> f6ab54a0

    set_up_users(&config.users, &rtsp);

    crossbeam::scope(|s| {
        for camera in config.cameras {
            let stream_format = match &*camera.format {
                "h264"|"H264" => StreamFormat::H264,
                "h265"|"H265" => StreamFormat::H265,
                custom_format @ _ => StreamFormat::Custom(custom_format.to_string())
            };
            let permitted_user = get_permitted_users(&config.users, &camera.permitted_users);

            // Let subthreads share the camera object; in principle I think they could share
            // the object as it sits in the config.cameras block, but I have not figured out the
            // syntax for that.
            let arc_cam = Arc::new(camera);

            // Set up each main and substream according to all the RTSP mount paths we support
            if arc_cam.stream == "both" || arc_cam.stream == "mainStream" {
                let paths = &[
                    &arc_cam.name,
                    &*format!("{}/mainStream", arc_cam.name),
                ];
                let mut output = rtsp.add_stream(paths, &stream_format, &permitted_user).unwrap();
                let main_camera = arc_cam.clone();
                s.spawn(move |_| camera_loop(&*main_camera, &mut output));
            }
            if arc_cam.stream == "both" || arc_cam.stream == "subStream" {
                let paths = &[&*format!("{}/subStream", arc_cam.name)];
                let mut output = rtsp.add_stream(paths, &stream_format, &permitted_user).unwrap();
                let sub_camera = arc_cam.clone();
                s.spawn(move |_| camera_loop(&*sub_camera, &mut output));
            }
        }

        rtsp.run(&config.bind_addr, config.bind_port);
    })
    .unwrap();

    Ok(())
}

fn camera_loop(camera_config: &CameraConfig, output: &mut MaybeAppSrc) -> Result<Never, Error> {
    let min_backoff = Duration::from_secs(1);
    let max_backoff = Duration::from_secs(15);
    let mut current_backoff = min_backoff;

    loop {
        let cam_err = camera_main(camera_config, output).unwrap_err();
        output.on_stream_error();
        // Authentication failures are permanent; we retry everything else
        if cam_err.connected {
            current_backoff = min_backoff;
        }
        match cam_err.err {
            neolink::Error::AuthFailed => {
                error!(
                    "Authentication failed to camera {}, not retrying",
                    camera_config.name
                );
                return Err(cam_err.err.into());
            }
            _ => error!(
                "Error streaming from camera {}, will retry in {}s: {}",
                camera_config.name,
                current_backoff.as_secs(),
                cam_err.err
            ),
        }

        std::thread::sleep(current_backoff);
        current_backoff = std::cmp::min(max_backoff, current_backoff * 2);
    }
}

struct CameraErr {
    connected: bool,
    err: neolink::Error,
}

fn set_up_tls(config: &Config, rtsp: &RtspServer) {
    let tls_client_auth = match &config.tls_client_auth as &str {
        "request" => TlsAuthenticationMode::Requested,
        "require" => TlsAuthenticationMode::Required,
        "none" => TlsAuthenticationMode::None,
        _ => unreachable!(),
    };
    if let Some(cert_path) = &config.certificate {
        rtsp.set_tls(&cert_path, tls_client_auth).expect("Failed to set up TLS");
    }
}

fn set_up_users(users: &Vec<UserConfig>, rtsp: &RtspServer) {
    // Setting up users
    let mut credentials = vec![];
    for user in users {
        let name = &user.name;
        let pass = &user.pass;
        let user_pass = match (name, pass)  {
            (Some(name), Some(pass)) => Some((&name as &str, &pass as &str)),
            _ => None,
        };
        credentials.push(user_pass);
    }
    rtsp.set_credentials(&credentials).expect("Failed to set up users.");
}

fn get_permitted_users(users: &Vec<UserConfig>, current_permitted_users: &Vec<String>) -> Vec<String> {
    // This is required to handle the special case of "anyone"
    // ===Special set up of "anyone"===
    // If in the camera config there is the user "anyone"
    // Then we add all users to the cameras config. including unauth
    let mut new_permitted_users = vec![];
    if current_permitted_users.contains(&"anyone".to_string()) {
        for credentials in users {
            if let Some(user) = &credentials.name {
                new_permitted_users.push(user.to_string());
            }
        }
        new_permitted_users.push("unauth".to_string());
    } else {
        new_permitted_users.append(&mut current_permitted_users.clone());
    }
    // We also drop duplicated user names
    new_permitted_users.sort();
    new_permitted_users.dedup();

    new_permitted_users
}

fn camera_main(camera_config: &CameraConfig, output: &mut dyn Write) -> Result<Never, CameraErr> {
    let mut connected = false;
    (|| {
        let mut camera = BcCamera::new_with_addr(camera_config.camera_addr)?;
        if let Some(timeout) = camera_config.timeout {
            camera.set_rx_timeout(timeout);
        }

        info!(
            "{}: Connecting to camera at {}",
            camera_config.name, camera_config.camera_addr
        );
        camera.connect()?;

        camera.login(&camera_config.username, camera_config.password.as_deref())?;

        connected = true;

        info!(
            "{}: Connected to camera, starting video stream {}",
            camera_config.name, camera_config.stream
        );
        camera.start_video(output, &camera_config.stream)
    })()
    .map_err(|err| CameraErr { connected, err })
}<|MERGE_RESOLUTION|>--- conflicted
+++ resolved
@@ -52,28 +52,7 @@
 
     let rtsp = &RtspServer::new();
 
-<<<<<<< HEAD
-    let tls_client_auth = match &config.tls_client_auth as &str {
-        "request" => TlsAuthenticationMode::Requested,
-        "require" => TlsAuthenticationMode::Required,
-        "none" => TlsAuthenticationMode::None,
-        _ => unreachable!(),
-    };
-
-    if let Some(cert_path) = &config.certificate {
-        rtsp.set_tls(&cert_path, tls_client_auth).expect("Failed to set up TLS");
-    }
-
-    let name = &config.username;
-    let pass = &config.password;
-    let user_pass = match (name, pass)  {
-        (Some(name), Some(pass)) => Some((&name as &str, &pass as &str)),
-        _ => None,
-    };
-    rtsp.set_credentials(user_pass).expect("Failed to set up users.");
-=======
     set_up_tls(&config, &rtsp);
->>>>>>> f6ab54a0
 
     set_up_users(&config.users, &rtsp);
 
